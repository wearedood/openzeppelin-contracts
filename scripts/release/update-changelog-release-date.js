--- conflicted
+++ resolved
@@ -24,11 +24,7 @@
 
 fs.writeFileSync('CHANGELOG.md', changelog.replace(
   unreleased,
-<<<<<<< HEAD
-  `## ${version} (${new Date().toISOString().split('T')[0]})`)
-=======
   `## ${version} (${new Date().toISOString().split('T')[0]})`),
->>>>>>> 3d2e5c03
 );
 
 cp.execSync('git add CHANGELOG.md', { stdio: 'inherit' });