# Changelog

<<<<<<< HEAD
## Unreleased

 * `GovernorTimelockControl`: improve the `state()` function to have it reflect cases where a proposal has been canceled directly on the timelock. ([#2977](https://github.com/OpenZeppelin/openzeppelin-contracts/pull/2977))
 * `Math`: add a `abs(int256)` method that returns the unsigned absolute value of a signed value. ([#2984](https://github.com/OpenZeppelin/openzeppelin-contracts/pull/2984))
 * Preset contracts are now deprecated in favor of [Contracts Wizard](https://wizard.openzeppelin.com). ([#2986](https://github.com/OpenZeppelin/openzeppelin-contracts/pull/2986))
 * `Governor`: add a relay function to help recover assets sent to a governor that is not its own executor (e.g. when using a timelock). ([#2926](https://github.com/OpenZeppelin/openzeppelin-contracts/pull/2926))
 * `GovernorPreventLateQuorum`: add new module to ensure a minimum voting duration is available after the quorum is reached. ([#2973](https://github.com/OpenZeppelin/openzeppelin-contracts/pull/2973))
 * `ERC721`: improved revert reason when transferring from wrong owner. ([#2975](https://github.com/OpenZeppelin/openzeppelin-contracts/pull/2975))
 * `Votes`: Added a base contract for vote tracking with delegation. ([#2944](https://github.com/OpenZeppelin/openzeppelin-contracts/pull/2944))
 * `ERC721Votes`: Added an extension of ERC721 enabled with vote tracking and delegation. ([#2944](https://github.com/OpenZeppelin/openzeppelin-contracts/pull/2944))

## 4.4.1 (2021-12-10)
=======
## 4.4.1 (2021-12-14)
>>>>>>> 6bd6b76d

 * `Initializable`: change the existing `initializer` modifier and add a new `onlyInitializing` modifier to prevent reentrancy risk. ([#3006](https://github.com/OpenZeppelin/openzeppelin-contracts/pull/3006))

### Breaking change

It is no longer possible to call an `initializer`-protected function from within another `initializer` function outside the context of a constructor. Projects using OpenZeppelin upgradeable proxies should continue to work as is, since in the common case the initializer is invoked in the constructor directly. If this is not the case for you, the suggested change is to use the new `onlyInitializing` modifier in the following way:

```diff
 contract A {
-    function initialize() public   initializer { ... }
+    function initialize() internal onlyInitializing { ... }
 }
 contract B is A {
     function initialize() public initializer {
         A.initialize();
     }
 }
```

## 4.4.0 (2021-11-25)

 * `Ownable`: add an internal `_transferOwnership(address)`. ([#2568](https://github.com/OpenZeppelin/openzeppelin-contracts/pull/2568))
 * `AccessControl`: add internal `_grantRole(bytes32,address)` and `_revokeRole(bytes32,address)`. ([#2568](https://github.com/OpenZeppelin/openzeppelin-contracts/pull/2568))
 * `AccessControl`: mark `_setupRole(bytes32,address)` as deprecated in favor of `_grantRole(bytes32,address)`. ([#2568](https://github.com/OpenZeppelin/openzeppelin-contracts/pull/2568))
 * `AccessControlEnumerable`: hook into `_grantRole(bytes32,address)` and `_revokeRole(bytes32,address)`. ([#2946](https://github.com/OpenZeppelin/openzeppelin-contracts/pull/2946))
 * `EIP712`: cache `address(this)` to immutable storage to avoid potential issues if a vanilla contract is used in a delegatecall context. ([#2852](https://github.com/OpenZeppelin/openzeppelin-contracts/pull/2852))
 * Add internal `_setApprovalForAll` to `ERC721` and `ERC1155`. ([#2834](https://github.com/OpenZeppelin/openzeppelin-contracts/pull/2834))
 * `Governor`: shift vote start and end by one block to better match Compound's GovernorBravo and prevent voting at the Governor level if the voting snapshot is not ready. ([#2892](https://github.com/OpenZeppelin/openzeppelin-contracts/pull/2892))
 * `GovernorCompatibilityBravo`: consider quorum an inclusive rather than exclusive minimum to match Compound's GovernorBravo. ([#2974](https://github.com/OpenZeppelin/openzeppelin-contracts/pull/2974))
 * `GovernorSettings`: a new governor module that manages voting settings updatable through governance actions. ([#2904](https://github.com/OpenZeppelin/openzeppelin-contracts/pull/2904))
 * `PaymentSplitter`: now supports ERC20 assets in addition to Ether. ([#2858](https://github.com/OpenZeppelin/openzeppelin-contracts/pull/2858))
 * `ECDSA`: add a variant of `toEthSignedMessageHash` for arbitrary length message hashing. ([#2865](https://github.com/OpenZeppelin/openzeppelin-contracts/pull/2865))
 * `MerkleProof`: add a `processProof` function that returns the rebuilt root hash given a leaf and a proof. ([#2841](https://github.com/OpenZeppelin/openzeppelin-contracts/pull/2841))
 * `VestingWallet`: new contract that handles the vesting of Ether and ERC20 tokens following a customizable vesting schedule. ([#2748](https://github.com/OpenZeppelin/openzeppelin-contracts/pull/2748))
 * `Governor`: enable receiving Ether when a Timelock contract is not used. ([#2748](https://github.com/OpenZeppelin/openzeppelin-contracts/pull/2849))
 * `GovernorTimelockCompound`: fix ability to use Ether stored in the Timelock contract. ([#2748](https://github.com/OpenZeppelin/openzeppelin-contracts/pull/2849))

## 4.3.3

 * `ERC1155Supply`: Handle `totalSupply` changes by hooking into `_beforeTokenTransfer` to ensure consistency of balances and supply during `IERC1155Receiver.onERC1155Received` calls.

## 4.3.2 (2021-09-14)

 * `UUPSUpgradeable`: Add modifiers to prevent `upgradeTo` and `upgradeToAndCall` being executed on any contract that is not the active ERC1967 proxy. This prevents these functions being called on implementation contracts or minimal ERC1167 clones, in particular.

## 4.3.1 (2021-08-26)

 * `TimelockController`: Add additional isOperationReady check.

## 4.3.0 (2021-08-17)

 * `ERC2771Context`: use private variable from storage to store the forwarder address. Fixes issues where `_msgSender()` was not callable from constructors. ([#2754](https://github.com/OpenZeppelin/openzeppelin-contracts/pull/2754))
 * `EnumerableSet`: add `values()` functions that returns an array containing all values in a single call. ([#2768](https://github.com/OpenZeppelin/openzeppelin-contracts/pull/2768))
 * `Governor`: added a modular system of `Governor` contracts based on `GovernorAlpha` and `GovernorBravo`. ([#2672](https://github.com/OpenZeppelin/openzeppelin-contracts/pull/2672))
 * Add an `interfaces` folder containing solidity interfaces to final ERCs. ([#2517](https://github.com/OpenZeppelin/openzeppelin-contracts/pull/2517))
 * `ECDSA`: add `tryRecover` functions that will not throw if the signature is invalid, and will return an error flag instead. ([#2661](https://github.com/OpenZeppelin/openzeppelin-contracts/pull/2661))
 * `SignatureChecker`: Reduce gas usage of the `isValidSignatureNow` function for the "signature by EOA" case. ([#2661](https://github.com/OpenZeppelin/openzeppelin-contracts/pull/2661))

## 4.2.0 (2021-06-30)

 * `ERC20Votes`: add a new extension of the `ERC20` token with support for voting snapshots and delegation. ([#2632](https://github.com/OpenZeppelin/openzeppelin-contracts/pull/2632))
 * `ERC20VotesComp`: Variant of `ERC20Votes` that is compatible with Compound's `Comp` token interface but restricts supply to `uint96`. ([#2706](https://github.com/OpenZeppelin/openzeppelin-contracts/pull/2706))
 * `ERC20Wrapper`: add a new extension of the `ERC20` token which wraps an underlying token. Deposit and withdraw guarantee that the total supply is backed by a corresponding amount of underlying token. ([#2633](https://github.com/OpenZeppelin/openzeppelin-contracts/pull/2633))
 * Enumerables: Improve gas cost of removal in `EnumerableSet` and `EnumerableMap`.
 * Enumerables: Improve gas cost of lookup in `EnumerableSet` and `EnumerableMap`.
 * `Counter`: add a reset method. ([#2678](https://github.com/OpenZeppelin/openzeppelin-contracts/pull/2678))
 * Tokens: Wrap definitely safe subtractions in `unchecked` blocks.
 * `Math`: Add a `ceilDiv` method for performing ceiling division.
 * `ERC1155Supply`: add a new `ERC1155` extension that keeps track of the totalSupply of each tokenId. ([#2593](https://github.com/OpenZeppelin/openzeppelin-contracts/pull/2593))
 * `BitMaps`: add a new `BitMaps` library that provides a storage efficient datastructure for `uint256` to `bool` mapping with contiguous keys. ([#2710](https://github.com/OpenZeppelin/openzeppelin-contracts/pull/2710))

### Breaking Changes

 * `ERC20FlashMint` is no longer a Draft ERC. ([#2673](https://github.com/OpenZeppelin/openzeppelin-contracts/pull/2673)))

**How to update:** Change your import paths by removing the `draft-` prefix from `@openzeppelin/contracts/token/ERC20/extensions/draft-ERC20FlashMint.sol`.

> See [Releases and Stability: Drafts](https://docs.openzeppelin.com/contracts/4.x/releases-stability#drafts).

## 4.1.0 (2021-04-29)

 * `IERC20Metadata`: add a new extended interface that includes the optional `name()`, `symbol()` and `decimals()` functions. ([#2561](https://github.com/OpenZeppelin/openzeppelin-contracts/pull/2561))
 * `ERC777`: make reception acquirement optional in `_mint`. ([#2552](https://github.com/OpenZeppelin/openzeppelin-contracts/pull/2552))
 * `ERC20Permit`: add a `_useNonce` to enable further usage of ERC712 signatures. ([#2565](https://github.com/OpenZeppelin/openzeppelin-contracts/pull/2565))
 * `ERC20FlashMint`: add an implementation of the ERC3156 extension for flash-minting ERC20 tokens. ([#2543](https://github.com/OpenZeppelin/openzeppelin-contracts/pull/2543))
 * `SignatureChecker`: add a signature verification library that supports both EOA and ERC1271 compliant contracts as signers. ([#2532](https://github.com/OpenZeppelin/openzeppelin-contracts/pull/2532))
 * `Multicall`: add abstract contract with `multicall(bytes[] calldata data)` function to bundle multiple calls together ([#2608](https://github.com/OpenZeppelin/openzeppelin-contracts/pull/2608))
 * `ECDSA`: add support for ERC2098 short-signatures. ([#2582](https://github.com/OpenZeppelin/openzeppelin-contracts/pull/2582))
 * `AccessControl`: add a `onlyRole` modifier to restrict specific function to callers bearing a specific role. ([#2609](https://github.com/OpenZeppelin/openzeppelin-contracts/pull/2609))
 * `StorageSlot`: add a library for reading and writing primitive types to specific storage slots. ([#2542](https://github.com/OpenZeppelin/openzeppelin-contracts/pull/2542))
 * UUPS Proxies: add `UUPSUpgradeable` to implement the UUPS proxy pattern together with `EIP1967Proxy`. ([#2542](https://github.com/OpenZeppelin/openzeppelin-contracts/pull/2542))

### Breaking changes

This release includes two small breaking changes in `TimelockController`.

1. The `onlyRole` modifier in this contract was designed to let anyone through if the role was granted to `address(0)`,
   allowing the possibility to to make a role "open", which can be used for `EXECUTOR_ROLE`. This modifier is now
   replaced by `AccessControl.onlyRole`, which does not have this ability. The previous behavior was moved to the
   modifier `TimelockController.onlyRoleOrOpenRole`.
2. It was possible to make `PROPOSER_ROLE` an open role (as described in the previous item) if it was granted to
   `address(0)`. This would affect the `schedule`, `scheduleBatch`, and `cancel` operations in `TimelockController`.
   This ability was removed as it does not make sense to open up the `PROPOSER_ROLE` in the same way that it does for
   `EXECUTOR_ROLE`.

## 4.0.0 (2021-03-23)

 * Now targeting the 0.8.x line of Solidity compilers. For 0.6.x (resp 0.7.x) support, use version 3.4.0 (resp 3.4.0-solc-0.7) of OpenZeppelin.
 * `Context`: making `_msgData` return `bytes calldata` instead of `bytes memory` ([#2492](https://github.com/OpenZeppelin/openzeppelin-contracts/pull/2492))
 * `ERC20`: removed the `_setDecimals` function and the storage slot associated to decimals. ([#2502](https://github.com/OpenZeppelin/openzeppelin-contracts/pull/2502))
 * `Strings`: addition of a `toHexString` function.  ([#2504](https://github.com/OpenZeppelin/openzeppelin-contracts/pull/2504))
 * `EnumerableMap`: change implementation to optimize for `key → value` lookups instead of enumeration. ([#2518](https://github.com/OpenZeppelin/openzeppelin-contracts/pull/2518))
 * `GSN`: deprecate GSNv1 support in favor of upcoming support for GSNv2. ([#2521](https://github.com/OpenZeppelin/openzeppelin-contracts/pull/2521))
 * `ERC165`: remove uses of storage in the base ERC165 implementation. ERC165 based contracts now use storage-less virtual functions. Old behavior remains available in the `ERC165Storage` extension. ([#2505](https://github.com/OpenZeppelin/openzeppelin-contracts/pull/2505))
 * `Initializable`: make initializer check stricter during construction. ([#2531](https://github.com/OpenZeppelin/openzeppelin-contracts/pull/2531))
 * `ERC721`: remove enumerability of tokens from the base implementation. This feature is now provided separately through the `ERC721Enumerable` extension. ([#2511](https://github.com/OpenZeppelin/openzeppelin-contracts/pull/2511))
 * `AccessControl`: removed enumerability by default for a more lightweight contract. It is now opt-in through `AccessControlEnumerable`. ([#2512](https://github.com/OpenZeppelin/openzeppelin-contracts/pull/2512))
 * Meta Transactions: add `ERC2771Context` and a `MinimalForwarder` for meta-transactions. ([#2508](https://github.com/OpenZeppelin/openzeppelin-contracts/pull/2508))
 * Overall reorganization of the contract folder to improve clarity and discoverability. ([#2503](https://github.com/OpenZeppelin/openzeppelin-contracts/pull/2503))
 * `ERC20Capped`: optimize gas usage by enforcing the check directly in `_mint`. ([#2524](https://github.com/OpenZeppelin/openzeppelin-contracts/pull/2524))
 * Rename `UpgradeableProxy` to `ERC1967Proxy`. ([#2547](https://github.com/OpenZeppelin/openzeppelin-contracts/pull/2547))
 * `ERC777`: optimize the gas costs of the constructor. ([#2551](https://github.com/OpenZeppelin/openzeppelin-contracts/pull/2551))
 * `ERC721URIStorage`: add a new extension that implements the `_setTokenURI` behavior as it was available in 3.4.0. ([#2555](https://github.com/OpenZeppelin/openzeppelin-contracts/pull/2555))
 * `AccessControl`: added ERC165 interface detection. ([#2562](https://github.com/OpenZeppelin/openzeppelin-contracts/pull/2562))
 * `ERC1155`: make `uri` public so overloading function can call it using super. ([#2576](https://github.com/OpenZeppelin/openzeppelin-contracts/pull/2576))

### Bug fixes for beta releases

 * `AccessControlEnumerable`: Fixed `renounceRole` not updating enumerable set of addresses for a role. ([#2572](https://github.com/OpenZeppelin/openzeppelin-contracts/pull/2572))

### How to upgrade from 3.x

Since this version has moved a few contracts to different directories, users upgrading from a previous version will need to adjust their import statements. To make this easier, the package includes a script that will migrate import statements automatically. After upgrading to the latest version of the package, run:

```
npx openzeppelin-contracts-migrate-imports
```

Make sure you're using git or another version control system to be able to recover from any potential error in our script.

### How to upgrade from 4.0-beta.x

Some further changes have been done between the different beta iterations. Transitions made during this period are configured in the `migrate-imports` script. Consequently, you can upgrade from any previous 4.0-beta.x version using the same script as described in the *How to upgrade from 3.x* section.

## 3.4.2

 * `TimelockController`: Add additional isOperationReady check.

## 3.4.1 (2021-03-03)

 * `ERC721`: made `_approve` an internal function (was private).

## 3.4.0 (2021-02-02)

 * `BeaconProxy`: added new kind of proxy that allows simultaneous atomic upgrades. ([#2411](https://github.com/OpenZeppelin/openzeppelin-contracts/pull/2411))
 * `EIP712`: added helpers to verify EIP712 typed data signatures on chain. ([#2418](https://github.com/OpenZeppelin/openzeppelin-contracts/pull/2418))
 * `ERC20Permit`: added an implementation of the ERC20 permit extension for gasless token approvals. ([#2237](https://github.com/OpenZeppelin/openzeppelin-contracts/pull/2237))
 * Presets: added token presets with preminted fixed supply `ERC20PresetFixedSupply` and `ERC777PresetFixedSupply`. ([#2399](https://github.com/OpenZeppelin/openzeppelin-contracts/pull/2399))
 * `Address`: added `functionDelegateCall`, similar to the existing `functionCall`. ([#2333](https://github.com/OpenZeppelin/openzeppelin-contracts/pull/2333))
 * `Clones`: added a library for deploying EIP 1167 minimal proxies. ([#2449](https://github.com/OpenZeppelin/openzeppelin-contracts/pull/2449))
 * `Context`: moved from `contracts/GSN` to `contracts/utils`. ([#2453](https://github.com/OpenZeppelin/openzeppelin-contracts/pull/2453))
 * `PaymentSplitter`: replace usage of `.transfer()` with `Address.sendValue` for improved compatibility with smart wallets. ([#2455](https://github.com/OpenZeppelin/openzeppelin-contracts/pull/2455))
 * `UpgradeableProxy`: bubble revert reasons from initialization calls. ([#2454](https://github.com/OpenZeppelin/openzeppelin-contracts/pull/2454))
 * `SafeMath`: fix a memory allocation issue by adding new `SafeMath.tryOp(uint,uint)→(bool,uint)` functions. `SafeMath.op(uint,uint,string)→uint` are now deprecated. ([#2462](https://github.com/OpenZeppelin/openzeppelin-contracts/pull/2462))
 * `EnumerableMap`: fix a memory allocation issue by adding new `EnumerableMap.tryGet(uint)→(bool,address)` functions. `EnumerableMap.get(uint)→string` is now deprecated. ([#2462](https://github.com/OpenZeppelin/openzeppelin-contracts/pull/2462))
 * `ERC165Checker`: added batch `getSupportedInterfaces`. ([#2469](https://github.com/OpenZeppelin/openzeppelin-contracts/pull/2469))
 * `RefundEscrow`: `beneficiaryWithdraw` will forward all available gas to the beneficiary. ([#2480](https://github.com/OpenZeppelin/openzeppelin-contracts/pull/2480))
 * Many view and pure functions have been made virtual to customize them via overrides. In many cases this will not imply that other functions in the contract will automatically adapt to the overridden definitions. People who wish to override should consult the source code to understand the impact and if they need to override any additional functions to achieve the desired behavior.

### Security Fixes

 * `ERC777`: fix potential reentrancy issues for custom extensions to `ERC777`. ([#2483](https://github.com/OpenZeppelin/openzeppelin-contracts/pull/2483))

If you're using our implementation of ERC777 from version 3.3.0 or earlier, and you define a custom `_beforeTokenTransfer` function that writes to a storage variable, you may be vulnerable to a reentrancy attack. If you're affected and would like assistance please write to security@openzeppelin.com. [Read more in the pull request.](https://github.com/OpenZeppelin/openzeppelin-contracts/pull/2483)

## 3.3.0 (2020-11-26)

 * Now supports both Solidity 0.6 and 0.7. Compiling with solc 0.7 will result in warnings. Install the `solc-0.7` tag to compile without warnings.
 * `Address`: added `functionStaticCall`, similar to the existing `functionCall`. ([#2333](https://github.com/OpenZeppelin/openzeppelin-contracts/pull/2333))
 * `TimelockController`: added a contract to augment access control schemes with a delay. ([#2354](https://github.com/OpenZeppelin/openzeppelin-contracts/pull/2354))
 * `EnumerableSet`: added `Bytes32Set`, for sets of `bytes32`. ([#2395](https://github.com/OpenZeppelin/openzeppelin-contracts/pull/2395))

## 3.2.2-solc-0.7 (2020-10-28)
 * Resolve warnings introduced by Solidity 0.7.4. ([#2396](https://github.com/OpenZeppelin/openzeppelin-contracts/pull/2396))

## 3.2.1-solc-0.7 (2020-09-15)
 * `ERC777`: Remove a warning about function state visibility in Solidity 0.7. ([#2327](https://github.com/OpenZeppelin/openzeppelin-contracts/pull/2327))

## 3.2.0 (2020-09-10)

### New features
 * Proxies: added the proxy contracts from OpenZeppelin SDK. ([#2335](https://github.com/OpenZeppelin/openzeppelin-contracts/pull/2335))

#### Proxy changes with respect to OpenZeppelin SDK

Aside from upgrading them from Solidity 0.5 to 0.6, we've changed a few minor things from the proxy contracts as they were found in OpenZeppelin SDK.

- `UpgradeabilityProxy` was renamed to `UpgradeableProxy`.
- `AdminUpgradeabilityProxy` was renamed to `TransparentUpgradeableProxy`.
- `Proxy._willFallback` was renamed to `Proxy._beforeFallback`.
- `UpgradeabilityProxy._setImplementation` and `AdminUpgradeabilityProxy._setAdmin` were made private.

### Improvements
 * `Address.isContract`: switched from `extcodehash` to `extcodesize` for less gas usage. ([#2311](https://github.com/OpenZeppelin/openzeppelin-contracts/pull/2311))

### Breaking changes
 * `ERC20Snapshot`: switched to using `_beforeTokenTransfer` hook instead of overriding ERC20 operations. ([#2312](https://github.com/OpenZeppelin/openzeppelin-contracts/pull/2312))

This small change in the way we implemented `ERC20Snapshot` may affect users who are combining this contract with
other ERC20 flavors, since it no longer overrides `_transfer`, `_mint`, and `_burn`. This can result in having to remove Solidity `override(...)` specifiers in derived contracts for these functions, and to instead have to add it for `_beforeTokenTransfer`. See [Using Hooks](https://docs.openzeppelin.com/contracts/3.x/extending-contracts#using-hooks) in the documentation.

## 3.1.0 (2020-06-23)

### New features
 * `SafeCast`: added functions to downcast signed integers (e.g. `toInt32`), improving usability of `SignedSafeMath`. ([#2243](https://github.com/OpenZeppelin/openzeppelin-contracts/pull/2243))
 * `functionCall`: new helpers that replicate Solidity's function call semantics, reducing the need to rely on `call`. ([#2264](https://github.com/OpenZeppelin/openzeppelin-contracts/pull/2264))
 * `ERC1155`: added support for a base implementation, non-standard extensions and a preset contract. ([#2014](https://github.com/OpenZeppelin/openzeppelin-contracts/pull/2014), [#2230](https://github.com/OpenZeppelin/openzeppelin-contracts/issues/2230))

### Improvements
 * `ReentrancyGuard`: reduced overhead of using the `nonReentrant` modifier. ([#2171](https://github.com/OpenZeppelin/openzeppelin-contracts/pull/2171))
 * `AccessControl`: added a `RoleAdminChanged` event to `_setAdminRole`. ([#2214](https://github.com/OpenZeppelin/openzeppelin-contracts/pull/2214))
 * Made all `public` functions in the token preset contracts `virtual`. ([#2257](https://github.com/OpenZeppelin/openzeppelin-contracts/pull/2257))

### Deprecations
 * `SafeERC20`: deprecated `safeApprove`. ([#2268](https://github.com/OpenZeppelin/openzeppelin-contracts/pull/2268))

## 3.0.2 (2020-06-08)

### Improvements
 * Added SPX license identifier to all contracts. ([#2235](https://github.com/OpenZeppelin/openzeppelin-contracts/pull/2235))

## 3.0.1 (2020-04-27)

### Bugfixes
 * `ERC777`: fixed the `_approve` internal function not validating some of their arguments for non-zero addresses. ([#2213](https://github.com/OpenZeppelin/openzeppelin-contracts/pull/2213))

## 3.0.0 (2020-04-20)

### New features
 * `AccessControl`: new contract for managing permissions in a system, replacement for `Ownable` and `Roles`. ([#2112](https://github.com/OpenZeppelin/openzeppelin-contracts/pull/2112))
 * `SafeCast`: new functions to convert to and from signed and unsigned values: `toUint256` and `toInt256`. ([#2123](https://github.com/OpenZeppelin/openzeppelin-contracts/pull/2123))
 * `EnumerableMap`: a new data structure for key-value pairs (like `mapping`) that can be iterated over. ([#2160](https://github.com/OpenZeppelin/openzeppelin-contracts/pull/2160))

### Breaking changes
 * `ERC721`: `burn(owner, tokenId)` was removed, use `burn(tokenId)` instead. ([#2125](https://github.com/OpenZeppelin/openzeppelin-contracts/pull/2125))
 * `ERC721`: `_checkOnERC721Received` was removed. ([#2125](https://github.com/OpenZeppelin/openzeppelin-contracts/pull/2125))
 * `ERC721`: `_transferFrom` and `_safeTransferFrom` were renamed to `_transfer` and `_safeTransfer`. ([#2162](https://github.com/OpenZeppelin/openzeppelin-contracts/pull/2162))
 * `Ownable`: removed `_transferOwnership`. ([#2162](https://github.com/OpenZeppelin/openzeppelin-contracts/pull/2162))
 * `PullPayment`, `Escrow`: `withdrawWithGas` was removed. The old `withdraw` function now forwards all gas. ([#2125](https://github.com/OpenZeppelin/openzeppelin-contracts/pull/2125))
 * `Roles` was removed, use `AccessControl` as a replacement. ([#2112](https://github.com/OpenZeppelin/openzeppelin-contracts/pull/2112))
 * `ECDSA`: when receiving an invalid signature, `recover` now reverts instead of returning the zero address. ([#2114](https://github.com/OpenZeppelin/openzeppelin-contracts/pull/2114))
 * `Create2`: added an `amount` argument to `deploy` for contracts with `payable` constructors. ([#2117](https://github.com/OpenZeppelin/openzeppelin-contracts/pull/2117))
 * `Pausable`: moved to the `utils` directory. ([#2122](https://github.com/OpenZeppelin/openzeppelin-contracts/pull/2122))
 * `Strings`: moved to the `utils` directory. ([#2122](https://github.com/OpenZeppelin/openzeppelin-contracts/pull/2122))
 * `Counters`: moved to the `utils` directory. ([#2122](https://github.com/OpenZeppelin/openzeppelin-contracts/pull/2122))
 * `SignedSafeMath`: moved to the `math` directory. ([#2122](https://github.com/OpenZeppelin/openzeppelin-contracts/pull/2122))
 * `ERC20Snapshot`: moved to the `token/ERC20` directory. `snapshot` was changed into an `internal` function. ([#2122](https://github.com/OpenZeppelin/openzeppelin-contracts/pull/2122))
 * `Ownable`: moved to the `access` directory. ([#2120](https://github.com/OpenZeppelin/openzeppelin-contracts/pull/2120))
 * `Ownable`: removed `isOwner`. ([#2120](https://github.com/OpenZeppelin/openzeppelin-contracts/pull/2120))
 * `Secondary`: removed from the library, use `Ownable` instead. ([#2120](https://github.com/OpenZeppelin/openzeppelin-contracts/pull/2120))
 * `Escrow`, `ConditionalEscrow`, `RefundEscrow`: these now use `Ownable` instead of `Secondary`, their external API changed accordingly. ([#2120](https://github.com/OpenZeppelin/openzeppelin-contracts/pull/2120))
 * `ERC20`: removed `_burnFrom`. ([#2119](https://github.com/OpenZeppelin/openzeppelin-contracts/pull/2119))
 * `Address`: removed `toPayable`, use `payable(address)` instead. ([#2133](https://github.com/OpenZeppelin/openzeppelin-contracts/pull/2133))
 * `ERC777`: `_send`, `_mint` and `_burn` now use the caller as the operator. ([#2134](https://github.com/OpenZeppelin/openzeppelin-contracts/pull/2134))
 * `ERC777`: removed `_callsTokensToSend` and `_callTokensReceived`. ([#2134](https://github.com/OpenZeppelin/openzeppelin-contracts/pull/2134))
 * `EnumerableSet`: renamed `get` to `at`. ([#2151](https://github.com/OpenZeppelin/openzeppelin-contracts/pull/2151))
 * `ERC165Checker`: functions no longer have a leading underscore. ([#2150](https://github.com/OpenZeppelin/openzeppelin-contracts/pull/2150))
 * `ERC721Metadata`, `ERC721Enumerable`: these contracts were removed, and their functionality merged into `ERC721`. ([#2160](https://github.com/OpenZeppelin/openzeppelin-contracts/pull/2160))
 * `ERC721`: added a constructor for `name` and `symbol`. ([#2160](https://github.com/OpenZeppelin/openzeppelin-contracts/pull/2160))
 * `ERC20Detailed`: this contract was removed and its functionality merged into `ERC20`. ([#2161](https://github.com/OpenZeppelin/openzeppelin-contracts/pull/2161))
 * `ERC20`: added a constructor for `name` and `symbol`. `decimals` now defaults to 18. ([#2161](https://github.com/OpenZeppelin/openzeppelin-contracts/pull/2161))
 * `Strings`: renamed `fromUint256` to `toString` ([#2188](https://github.com/OpenZeppelin/openzeppelin-contracts/pull/2188))

## 2.5.1 (2020-04-24)

### Bugfixes
 * `ERC777`: fixed the `_send` and `_approve` internal functions not validating some of their arguments for non-zero addresses. ([#2212](https://github.com/OpenZeppelin/openzeppelin-contracts/pull/2212))

## 2.5.0 (2020-02-04)

### New features
 * `SafeCast.toUintXX`: new library for integer downcasting, which allows for safe operation on smaller types (e.g. `uint32`) when combined with `SafeMath`. ([#1926](https://github.com/OpenZeppelin/openzeppelin-solidity/pull/1926))
 * `ERC721Metadata`: added `baseURI`, which can be used for dramatic gas savings when all token URIs share a prefix (e.g. `http://api.myapp.com/tokens/<id>`). ([#1970](https://github.com/OpenZeppelin/openzeppelin-solidity/pull/1970))
 * `EnumerableSet`: new library for storing enumerable sets of values. Only `AddressSet` is supported in this release. ([#2061](https://github.com/OpenZeppelin/openzeppelin-solidity/pull/2061))
 * `Create2`: simple library to make usage of the `CREATE2` opcode easier. ([#1744](https://github.com/OpenZeppelin/openzeppelin-contracts/pull/1744))

### Improvements
 * `ERC777`: `_burn` is now internal, providing more flexibility and making it easier to create tokens that deflate. ([#1908](https://github.com/OpenZeppelin/openzeppelin-contracts/pull/1908))
 * `ReentrancyGuard`: greatly improved gas efficiency by using the net gas metering mechanism introduced in the Istanbul hardfork. ([#1992](https://github.com/OpenZeppelin/openzeppelin-contracts/pull/1992), [#1996](https://github.com/OpenZeppelin/openzeppelin-contracts/pull/1996))
 * `ERC777`: improve extensibility by making `_send` and related functions `internal`. ([#2027](https://github.com/OpenZeppelin/openzeppelin-contracts/pull/2027))
 * `ERC721`: improved revert reason when transferring tokens to a non-recipient contract. ([#2018](https://github.com/OpenZeppelin/openzeppelin-contracts/pull/2018))

### Breaking changes
 * `ERC165Checker` now requires a minimum Solidity compiler version of 0.5.10. ([#1829](https://github.com/OpenZeppelin/openzeppelin-solidity/pull/1829))

## 2.4.0 (2019-10-29)

### New features
 * `Address.toPayable`: added a helper to convert between address types without having to resort to low-level casting. ([#1773](https://github.com/OpenZeppelin/openzeppelin-solidity/pull/1773))
 * Facilities to make metatransaction-enabled contracts through the Gas Station Network. ([#1844](https://github.com/OpenZeppelin/openzeppelin-contracts/pull/1844))
 * `Address.sendValue`: added a replacement to Solidity's `transfer`, removing the fixed gas stipend. ([#1962](https://github.com/OpenZeppelin/openzeppelin-solidity/pull/1962))
 * Added replacement for functions that don't forward all gas (which have been deprecated): ([#1976](https://github.com/OpenZeppelin/openzeppelin-solidity/pull/1976))
   * `PullPayment.withdrawPaymentsWithGas(address payable payee)`
   * `Escrow.withdrawWithGas(address payable payee)`
 * `SafeMath`: added support for custom error messages to `sub`, `div` and `mod` functions. ([#1828](https://github.com/OpenZeppelin/openzeppelin-contracts/pull/1828))

### Improvements
 * `Address.isContract`: switched from `extcodesize` to `extcodehash` for less gas usage. ([#1802](https://github.com/OpenZeppelin/openzeppelin-solidity/pull/1802))
 * `ERC20` and `ERC777` updated to throw custom errors on subtraction overflows. ([#1828](https://github.com/OpenZeppelin/openzeppelin-contracts/pull/1828))

### Deprecations
 * Deprecated functions that don't forward all gas: ([#1976](https://github.com/OpenZeppelin/openzeppelin-solidity/pull/1976))
   * `PullPayment.withdrawPayments(address payable payee)`
   * `Escrow.withdraw(address payable payee)`

### Breaking changes
 * `Address` now requires a minimum Solidity compiler version of 0.5.5. ([#1802](https://github.com/OpenZeppelin/openzeppelin-solidity/pull/1802))
 * `SignatureBouncer` has been removed from drafts, both to avoid confusions with the GSN and `GSNRecipientSignature` (previously called `GSNBouncerSignature`) and because the API was not very clear. ([#1879](https://github.com/OpenZeppelin/openzeppelin-contracts/pull/1879))

### How to upgrade from 2.4.0-beta

The final 2.4.0 release includes a refactor of the GSN contracts that will be a breaking change for 2.4.0-beta users.

 * The default empty implementations of `_preRelayedCall` and `_postRelayedCall` were removed and must now be explicitly implemented always in custom recipients. If your custom recipient didn't include an implementation, you can provide an empty one.
 * `GSNRecipient`, `GSNBouncerBase`, and `GSNContext` were all merged into `GSNRecipient`.
 * `GSNBouncerSignature` and `GSNBouncerERC20Fee` were renamed to `GSNRecipientSignature` and `GSNRecipientERC20Fee`.
 * It is no longer necessary to inherit from `GSNRecipient` when using `GSNRecipientSignature` and `GSNRecipientERC20Fee`.

For example, a contract using `GSNBouncerSignature` would have to be changed in the following way.

```diff
-contract MyDapp is GSNRecipient, GSNBouncerSignature {
+contract MyDapp is GSNRecipientSignature {
```

Refer to the table below to adjust your inheritance list.

| 2.4.0-beta                         | 2.4.0                        |
| ---------------------------------- | ---------------------------- |
| `GSNRecipient, GSNBouncerSignature`| `GSNRecipientSignature`      |
| `GSNRecipient, GSNBouncerERC20Fee` | `GSNRecipientERC20Fee`       |
| `GSNBouncerBase`                   | `GSNRecipient`               |

## 2.3.0 (2019-05-27)

### New features
 * `ERC1820`: added support for interacting with the [ERC1820](https://eips.ethereum.org/EIPS/eip-1820) registry contract (`IERC1820Registry`), as well as base contracts that can be registered as implementers there. ([#1677](https://github.com/OpenZeppelin/openzeppelin-solidity/pull/1677))
 * `ERC777`: support for the [ERC777 token](https://eips.ethereum.org/EIPS/eip-777), which has multiple improvements over `ERC20` (but is backwards compatible with it) such as built-in burning, a more  straightforward permission system, and optional sender and receiver hooks on transfer (mandatory for contracts!). ([#1684](https://github.com/OpenZeppelin/openzeppelin-solidity/pull/1684))
 * All contracts now have revert reason strings, which give insight into error conditions, and help debug failing transactions. ([#1704](https://github.com/OpenZeppelin/openzeppelin-solidity/pull/1704))

### Improvements
 * Reverted the Solidity version bump done in v2.2.0, setting the minimum compiler version to v0.5.0, to prevent unexpected build breakage. Users are encouraged however to stay on top of new compiler releases, which usually include bugfixes. ([#1729](https://github.com/OpenZeppelin/openzeppelin-solidity/pull/1729))

### Bugfixes
 * `PostDeliveryCrowdsale`: some validations where skipped when paired with other crowdsale flavors, such as `AllowanceCrowdsale`, or `MintableCrowdsale` and `ERC20Capped`, which could cause buyers to not be able to claim their purchased tokens. ([#1721](https://github.com/OpenZeppelin/openzeppelin-solidity/pull/1721))
 * `ERC20._transfer`: the `from` argument was allowed to be the zero address, so it was possible to internally trigger a transfer of 0 tokens from the zero address. This address is not a valid destinatary of transfers, nor can it give or receive allowance, so this behavior was inconsistent. It now reverts. ([#1752](https://github.com/OpenZeppelin/openzeppelin-solidity/pull/1752))

## 2.2.0 (2019-03-14)

### New features
 * `ERC20Snapshot`: create snapshots on demand of the token balances and total supply, to later retrieve and e.g. calculate dividends at a past time. ([#1617](https://github.com/OpenZeppelin/openzeppelin-solidity/pull/1617))
 * `SafeERC20`: `ERC20` contracts with no return value (i.e. that revert on failure) are now supported. ([#1655](https://github.com/OpenZeppelin/openzeppelin-solidity/pull/1655))
 * `ERC20`: added internal `_approve(address owner, address spender, uint256 value)`, allowing derived contracts to set the allowance of arbitrary accounts. ([#1609](https://github.com/OpenZeppelin/openzeppelin-solidity/pull/1609))
 * `ERC20Metadata`: added internal `_setTokenURI(string memory tokenURI)`. ([#1618](https://github.com/OpenZeppelin/openzeppelin-solidity/pull/1618))
 * `TimedCrowdsale`: added internal `_extendTime(uint256 newClosingTime)` as well as `TimedCrowdsaleExtended(uint256 prevClosingTime, uint256 newClosingTime)` event allowing to extend the crowdsale, as long as it hasn't already closed.

### Improvements
 * Upgraded the minimum compiler version to v0.5.2: this removes many Solidity warnings that were false positives. ([#1606](https://github.com/OpenZeppelin/openzeppelin-solidity/pull/1606))
 * `ECDSA`: `recover` no longer accepts malleable signatures (those using upper-range values for `s`, or 0/1 for `v`). ([#1622](https://github.com/OpenZeppelin/openzeppelin-solidity/pull/1622))
 * ``ERC721``'s transfers are now more gas efficient due to removal of unnecessary `SafeMath` calls. ([#1610](https://github.com/OpenZeppelin/openzeppelin-solidity/pull/1610))
 * Fixed variable shadowing issues. ([#1606](https://github.com/OpenZeppelin/openzeppelin-solidity/pull/1606))

### Bugfixes
 * (minor) `SafeERC20`: `safeApprove` wasn't properly checking for a zero allowance when attempting to set a non-zero allowance. ([#1647](https://github.com/OpenZeppelin/openzeppelin-solidity/pull/1647))

### Breaking changes in drafts
 * `TokenMetadata` has been renamed to `ERC20Metadata`. ([#1618](https://github.com/OpenZeppelin/openzeppelin-solidity/pull/1618))
 * The library `Counter` has been renamed to `Counters` and its API has been improved. See an example in `ERC721`, lines [17](https://github.com/OpenZeppelin/openzeppelin-solidity/blob/3cb4a00fce1da76196ac0ac3a0ae9702b99642b5/contracts/token/ERC721/ERC721.sol#L17) and [204](https://github.com/OpenZeppelin/openzeppelin-solidity/blob/3cb4a00fce1da76196ac0ac3a0ae9702b99642b5/contracts/token/ERC721/ERC721.sol#L204). ([#1610](https://github.com/OpenZeppelin/openzeppelin-solidity/pull/1610))

## 2.1.3 (2019-02-26)
 * Backported `SafeERC20.safeApprove` bugfix. ([#1647](https://github.com/OpenZeppelin/openzeppelin-solidity/pull/1647))

## 2.1.2 (2019-01-17)
 * Removed most of the test suite from the npm package, except `PublicRole.behavior.js`, which may be useful to users testing their own `Roles`.

## 2.1.1 (2019-01-04)
 * Version bump to avoid conflict in the npm registry.

## 2.1.0 (2019-01-04)

### New features
 * Now targeting the 0.5.x line of Solidity compilers. For 0.4.24 support, use version 2.0 of OpenZeppelin.
 * `WhitelistCrowdsale`: a crowdsale where only whitelisted accounts (`WhitelistedRole`) can purchase tokens. Adding or removing accounts from the whitelist is done by whitelist admins (`WhitelistAdminRole`). Similar to the pre-2.0 `WhitelistedCrowdsale`. ([#1525](https://github.com/OpenZeppelin/openzeppelin-solidity/pull/1525), [#1589](https://github.com/OpenZeppelin/openzeppelin-solidity/pull/1589))
 * `RefundablePostDeliveryCrowdsale`: replacement for `RefundableCrowdsale` (deprecated, see below) where tokens are only granted once the crowdsale ends (if it meets its goal). ([#1543](https://github.com/OpenZeppelin/openzeppelin-solidity/pull/1543))
 * `PausableCrowdsale`: allows for pausers (`PauserRole`) to pause token purchases. Other crowdsale operations (e.g. withdrawals and refunds, if applicable) are not affected. ([#832](https://github.com/OpenZeppelin/openzeppelin-solidity/pull/832))
 * `ERC20`: `transferFrom` and `_burnFrom ` now emit `Approval` events, to represent the token's state comprehensively through events. ([#1524](https://github.com/OpenZeppelin/openzeppelin-solidity/pull/1524))
 * `ERC721`: added `_burn(uint256 tokenId)`, replacing the similar deprecated function (see below). ([#1550](https://github.com/OpenZeppelin/openzeppelin-solidity/pull/1550))
 * `ERC721`: added `_tokensOfOwner(address owner)`, allowing to internally retrieve the array of an account's owned tokens. ([#1522](https://github.com/OpenZeppelin/openzeppelin-solidity/pull/1522))
 * Crowdsales: all constructors are now `public`, meaning it is not necessary to extend these contracts in order to deploy them. The exception is `FinalizableCrowdsale`, since it is meaningless unless extended. ([#1564](https://github.com/OpenZeppelin/openzeppelin-solidity/pull/1564))
 * `SignedSafeMath`: added overflow-safe operations for signed integers (`int256`). ([#1559](https://github.com/OpenZeppelin/openzeppelin-solidity/pull/1559), [#1588](https://github.com/OpenZeppelin/openzeppelin-solidity/pull/1588))

### Improvements
 * The compiler version required by `Array` was behind the rest of the libray so it was updated to `v0.4.24`. ([#1553](https://github.com/OpenZeppelin/openzeppelin-solidity/pull/1553))
 * Now conforming to a 4-space indentation code style. ([1508](https://github.com/OpenZeppelin/openzeppelin-solidity/pull/1508))
 * `ERC20`: more gas efficient due to removed redundant `require`s. ([#1409](https://github.com/OpenZeppelin/openzeppelin-solidity/pull/1409))
 * `ERC721`: fixed a bug that prevented internal data structures from being properly cleaned, missing potential gas refunds. ([#1539](https://github.com/OpenZeppelin/openzeppelin-solidity/pull/1539) and [#1549](https://github.com/OpenZeppelin/openzeppelin-solidity/pull/1549))
 * `ERC721`: general gas savings on `transferFrom`, `_mint` and `_burn`, due to redudant `require`s and `SSTORE`s. ([#1549](https://github.com/OpenZeppelin/openzeppelin-solidity/pull/1549))

### Bugfixes

### Breaking changes

### Deprecations
 * `ERC721._burn(address owner, uint256 tokenId)`: due to the `owner` parameter being unnecessary. ([#1550](https://github.com/OpenZeppelin/openzeppelin-solidity/pull/1550))
 * `RefundableCrowdsale`: due to trading abuse potential on crowdsales that miss their goal. ([#1543](https://github.com/OpenZeppelin/openzeppelin-solidity/pull/1543))<|MERGE_RESOLUTION|>--- conflicted
+++ resolved
@@ -1,6 +1,5 @@
 # Changelog
 
-<<<<<<< HEAD
 ## Unreleased
 
  * `GovernorTimelockControl`: improve the `state()` function to have it reflect cases where a proposal has been canceled directly on the timelock. ([#2977](https://github.com/OpenZeppelin/openzeppelin-contracts/pull/2977))
@@ -12,10 +11,7 @@
  * `Votes`: Added a base contract for vote tracking with delegation. ([#2944](https://github.com/OpenZeppelin/openzeppelin-contracts/pull/2944))
  * `ERC721Votes`: Added an extension of ERC721 enabled with vote tracking and delegation. ([#2944](https://github.com/OpenZeppelin/openzeppelin-contracts/pull/2944))
 
-## 4.4.1 (2021-12-10)
-=======
 ## 4.4.1 (2021-12-14)
->>>>>>> 6bd6b76d
 
  * `Initializable`: change the existing `initializer` modifier and add a new `onlyInitializing` modifier to prevent reentrancy risk. ([#3006](https://github.com/OpenZeppelin/openzeppelin-contracts/pull/3006))
 
