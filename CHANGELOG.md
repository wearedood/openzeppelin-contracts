# Changelog

<<<<<<< HEAD
=======
## 3.2.0 (unreleased)

### New features
 * Proxies: added the proxy contracts from OpenZeppelin SDK. ([#2335](https://github.com/OpenZeppelin/openzeppelin-contracts/pull/2335))

### Improvements
 * `Address.isContract`: switched from `extcodehash` to `extcodesize` for less gas usage. ([#2311](https://github.com/OpenZeppelin/openzeppelin-contracts/pull/2311))

### Breaking changes
 * `ERC20Snapshot`: switched to using `_beforeTokenTransfer` hook instead of overriding ERC20 operations. ([#2312](https://github.com/OpenZeppelin/openzeppelin-contracts/pull/2312))

This small change in the way we implemented `ERC20Snapshot` may affect users who are combining this contract with
other ERC20 flavors, since it no longer overrides `_transfer`, `_mint`, and `_burn`. This can result in having to remove Solidity `override(...)` specifiers in derived contracts for these functions, and to instead have to add it for `_beforeTokenTransfer`. See [Using Hooks](https://docs.openzeppelin.com/contracts/3.x/extending-contracts#using-hooks) in the documentation.

>>>>>>> f2fb8cf2
## 3.1.0 (2020-06-23)

### New features
 * `SafeCast`: added functions to downcast signed integers (e.g. `toInt32`), improving usability of `SignedSafeMath`. ([#2243](https://github.com/OpenZeppelin/openzeppelin-contracts/pull/2243))
 * `functionCall`: new helpers that replicate Solidity's function call semantics, reducing the need to rely on `call`. ([#2264](https://github.com/OpenZeppelin/openzeppelin-contracts/pull/2264))
 * `ERC1155`: added support for a base implementation, non-standard extensions and a preset contract. ([#2014](https://github.com/OpenZeppelin/openzeppelin-contracts/pull/2014), [#2230](https://github.com/OpenZeppelin/openzeppelin-contracts/issues/2230))

### Improvements
 * `ReentrancyGuard`: reduced overhead of using the `nonReentrant` modifier. ([#2171](https://github.com/OpenZeppelin/openzeppelin-contracts/pull/2171))
 * `AccessControl`: added a `RoleAdminChanged` event to `_setAdminRole`. ([#2214](https://github.com/OpenZeppelin/openzeppelin-contracts/pull/2214))
 * Made all `public` functions in the token preset contracts `virtual`. ([#2257](https://github.com/OpenZeppelin/openzeppelin-contracts/pull/2257))

### Deprecations
 * `SafeERC20`: deprecated `safeApprove`. ([#2268](https://github.com/OpenZeppelin/openzeppelin-contracts/pull/2268))

## 3.0.2 (2020-06-08)

### Improvements
 * Added SPX license identifier to all contracts. ([#2235](https://github.com/OpenZeppelin/openzeppelin-contracts/pull/2235))

## 3.0.1 (2020-04-27)

### Bugfixes
 * `ERC777`: fixed the `_approve` internal function not validating some of their arguments for non-zero addresses. ([#2213](https://github.com/OpenZeppelin/openzeppelin-contracts/pull/2213))

## 3.0.0 (2020-04-20)

### New features
 * `AccessControl`: new contract for managing permissions in a system, replacement for `Ownable` and `Roles`. ([#2112](https://github.com/OpenZeppelin/openzeppelin-contracts/pull/2112))
 * `SafeCast`: new functions to convert to and from signed and unsigned values: `toUint256` and `toInt256`. ([#2123](https://github.com/OpenZeppelin/openzeppelin-contracts/pull/2123))
 * `EnumerableMap`: a new data structure for key-value pairs (like `mapping`) that can be iterated over. ([#2160](https://github.com/OpenZeppelin/openzeppelin-contracts/pull/2160))

### Breaking changes
 * `ERC721`: `burn(owner, tokenId)` was removed, use `burn(tokenId)` instead. ([#2125](https://github.com/OpenZeppelin/openzeppelin-contracts/pull/2125))
 * `ERC721`: `_checkOnERC721Received` was removed. ([#2125](https://github.com/OpenZeppelin/openzeppelin-contracts/pull/2125))
 * `ERC721`: `_transferFrom` and `_safeTransferFrom` were renamed to `_transfer` and `_safeTransfer`. ([#2162](https://github.com/OpenZeppelin/openzeppelin-contracts/pull/2162))
 * `Ownable`: removed `_transferOwnership`. ([#2162](https://github.com/OpenZeppelin/openzeppelin-contracts/pull/2162))
 * `PullPayment`, `Escrow`: `withdrawWithGas` was removed. The old `withdraw` function now forwards all gas. ([#2125](https://github.com/OpenZeppelin/openzeppelin-contracts/pull/2125))
 * `Roles` was removed, use `AccessControl` as a replacement. ([#2112](https://github.com/OpenZeppelin/openzeppelin-contracts/pull/2112))
 * `ECDSA`: when receiving an invalid signature, `recover` now reverts instead of returning the zero address. ([#2114](https://github.com/OpenZeppelin/openzeppelin-contracts/pull/2114))
 * `Create2`: added an `amount` argument to `deploy` for contracts with `payable` constructors. ([#2117](https://github.com/OpenZeppelin/openzeppelin-contracts/pull/2117))
 * `Pausable`: moved to the `utils` directory. ([#2122](https://github.com/OpenZeppelin/openzeppelin-contracts/pull/2122))
 * `Strings`: moved to the `utils` directory. ([#2122](https://github.com/OpenZeppelin/openzeppelin-contracts/pull/2122))
 * `Counters`: moved to the `utils` directory. ([#2122](https://github.com/OpenZeppelin/openzeppelin-contracts/pull/2122))
 * `SignedSafeMath`: moved to the `math` directory. ([#2122](https://github.com/OpenZeppelin/openzeppelin-contracts/pull/2122))
 * `ERC20Snapshot`: moved to the `token/ERC20` directory. `snapshot` was changed into an `internal` function. ([#2122](https://github.com/OpenZeppelin/openzeppelin-contracts/pull/2122))
 * `Ownable`: moved to the `access` directory. ([#2120](https://github.com/OpenZeppelin/openzeppelin-contracts/pull/2120))
 * `Ownable`: removed `isOwner`. ([#2120](https://github.com/OpenZeppelin/openzeppelin-contracts/pull/2120))
 * `Secondary`: removed from the library, use `Ownable` instead. ([#2120](https://github.com/OpenZeppelin/openzeppelin-contracts/pull/2120))
 * `Escrow`, `ConditionalEscrow`, `RefundEscrow`: these now use `Ownable` instead of `Secondary`, their external API changed accordingly. ([#2120](https://github.com/OpenZeppelin/openzeppelin-contracts/pull/2120))
 * `ERC20`: removed `_burnFrom`. ([#2119](https://github.com/OpenZeppelin/openzeppelin-contracts/pull/2119))
 * `Address`: removed `toPayable`, use `payable(address)` instead. ([#2133](https://github.com/OpenZeppelin/openzeppelin-contracts/pull/2133))
 * `ERC777`: `_send`, `_mint` and `_burn` now use the caller as the operator. ([#2134](https://github.com/OpenZeppelin/openzeppelin-contracts/pull/2134))
 * `ERC777`: removed `_callsTokensToSend` and `_callTokensReceived`. ([#2134](https://github.com/OpenZeppelin/openzeppelin-contracts/pull/2134))
 * `EnumerableSet`: renamed `get` to `at`. ([#2151](https://github.com/OpenZeppelin/openzeppelin-contracts/pull/2151))
 * `ERC165Checker`: functions no longer have a leading underscore. ([#2150](https://github.com/OpenZeppelin/openzeppelin-contracts/pull/2150))
 * `ERC721Metadata`, `ERC721Enumerable`: these contracts were removed, and their functionality merged into `ERC721`. ([#2160](https://github.com/OpenZeppelin/openzeppelin-contracts/pull/2160))
 * `ERC721`: added a constructor for `name` and `symbol`. ([#2160](https://github.com/OpenZeppelin/openzeppelin-contracts/pull/2160))
 * `ERC20Detailed`: this contract was removed and its functionality merged into `ERC20`. ([#2161](https://github.com/OpenZeppelin/openzeppelin-contracts/pull/2161))
 * `ERC20`: added a constructor for `name` and `symbol`. `decimals` now defaults to 18. ([#2161](https://github.com/OpenZeppelin/openzeppelin-contracts/pull/2161))
 * `Strings`: renamed `fromUint256` to `toString` ([#2188](https://github.com/OpenZeppelin/openzeppelin-contracts/pull/2188))

## 2.5.1 (2020-04-24)

### Bugfixes
 * `ERC777`: fixed the `_send` and `_approve` internal functions not validating some of their arguments for non-zero addresses. ([#2212](https://github.com/OpenZeppelin/openzeppelin-contracts/pull/2212))

## 2.5.0 (2020-02-04)

### New features
 * `SafeCast.toUintXX`: new library for integer downcasting, which allows for safe operation on smaller types (e.g. `uint32`) when combined with `SafeMath`. ([#1926](https://github.com/OpenZeppelin/openzeppelin-solidity/pull/1926))
 * `ERC721Metadata`: added `baseURI`, which can be used for dramatic gas savings when all token URIs share a prefix (e.g. `http://api.myapp.com/tokens/<id>`). ([#1970](https://github.com/OpenZeppelin/openzeppelin-solidity/pull/1970))
 * `EnumerableSet`: new library for storing enumerable sets of values. Only `AddressSet` is supported in this release. ([#2061](https://github.com/OpenZeppelin/openzeppelin-solidity/pull/2061))
 * `Create2`: simple library to make usage of the `CREATE2` opcode easier. ([#1744](https://github.com/OpenZeppelin/openzeppelin-contracts/pull/1744))

### Improvements
 * `ERC777`: `_burn` is now internal, providing more flexibility and making it easier to create tokens that deflate. ([#1908](https://github.com/OpenZeppelin/openzeppelin-contracts/pull/1908))
 * `ReentrancyGuard`: greatly improved gas efficiency by using the net gas metering mechanism introduced in the Istanbul hardfork. ([#1992](https://github.com/OpenZeppelin/openzeppelin-contracts/pull/1992), [#1996](https://github.com/OpenZeppelin/openzeppelin-contracts/pull/1996))
 * `ERC777`: improve extensibility by making `_send` and related functions `internal`. ([#2027](https://github.com/OpenZeppelin/openzeppelin-contracts/pull/2027))
 * `ERC721`: improved revert reason when transferring tokens to a non-recipient contract. ([#2018](https://github.com/OpenZeppelin/openzeppelin-contracts/pull/2018))

### Breaking changes
 * `ERC165Checker` now requires a minimum Solidity compiler version of 0.5.10. ([#1829](https://github.com/OpenZeppelin/openzeppelin-solidity/pull/1829))

## 2.4.0 (2019-10-29)

### New features
 * `Address.toPayable`: added a helper to convert between address types without having to resort to low-level casting. ([#1773](https://github.com/OpenZeppelin/openzeppelin-solidity/pull/1773))
 * Facilities to make metatransaction-enabled contracts through the Gas Station Network. ([#1844](https://github.com/OpenZeppelin/openzeppelin-contracts/pull/1844))
 * `Address.sendValue`: added a replacement to Solidity's `transfer`, removing the fixed gas stipend. ([#1962](https://github.com/OpenZeppelin/openzeppelin-solidity/pull/1962))
 * Added replacement for functions that don't forward all gas (which have been deprecated): ([#1976](https://github.com/OpenZeppelin/openzeppelin-solidity/pull/1976))
   * `PullPayment.withdrawPaymentsWithGas(address payable payee)`
   * `Escrow.withdrawWithGas(address payable payee)`
 * `SafeMath`: added support for custom error messages to `sub`, `div` and `mod` functions. ([#1828](https://github.com/OpenZeppelin/openzeppelin-contracts/pull/1828))

### Improvements
 * `Address.isContract`: switched from `extcodesize` to `extcodehash` for less gas usage. ([#1802](https://github.com/OpenZeppelin/openzeppelin-solidity/pull/1802))
 * `ERC20` and `ERC777` updated to throw custom errors on subtraction overflows. ([#1828](https://github.com/OpenZeppelin/openzeppelin-contracts/pull/1828))

### Deprecations
 * Deprecated functions that don't forward all gas: ([#1976](https://github.com/OpenZeppelin/openzeppelin-solidity/pull/1976))
   * `PullPayment.withdrawPayments(address payable payee)`
   * `Escrow.withdraw(address payable payee)`

### Breaking changes
 * `Address` now requires a minimum Solidity compiler version of 0.5.5. ([#1802](https://github.com/OpenZeppelin/openzeppelin-solidity/pull/1802))
 * `SignatureBouncer` has been removed from drafts, both to avoid confusions with the GSN and `GSNRecipientSignature` (previously called `GSNBouncerSignature`) and because the API was not very clear. ([#1879](https://github.com/OpenZeppelin/openzeppelin-contracts/pull/1879))

### How to upgrade from 2.4.0-beta

The final 2.4.0 release includes a refactor of the GSN contracts that will be a breaking change for 2.4.0-beta users.

 * The default empty implementations of `_preRelayedCall` and `_postRelayedCall` were removed and must now be explicitly implemented always in custom recipients. If your custom recipient didn't include an implementation, you can provide an empty one.
 * `GSNRecipient`, `GSNBouncerBase`, and `GSNContext` were all merged into `GSNRecipient`.
 * `GSNBouncerSignature` and `GSNBouncerERC20Fee` were renamed to `GSNRecipientSignature` and `GSNRecipientERC20Fee`.
 * It is no longer necessary to inherit from `GSNRecipient` when using `GSNRecipientSignature` and `GSNRecipientERC20Fee`.

For example, a contract using `GSNBouncerSignature` would have to be changed in the following way.

```diff
-contract MyDapp is GSNRecipient, GSNBouncerSignature {
+contract MyDapp is GSNRecipientSignature {
```

Refer to the table below to adjust your inheritance list.

| 2.4.0-beta                         | 2.4.0                        |
| ---------------------------------- | ---------------------------- |
| `GSNRecipient, GSNBouncerSignature`| `GSNRecipientSignature`      |
| `GSNRecipient, GSNBouncerERC20Fee` | `GSNRecipientERC20Fee`       |
| `GSNBouncerBase`                   | `GSNRecipient`               |

## 2.3.0 (2019-05-27)

### New features
 * `ERC1820`: added support for interacting with the [ERC1820](https://eips.ethereum.org/EIPS/eip-1820) registry contract (`IERC1820Registry`), as well as base contracts that can be registered as implementers there. ([#1677](https://github.com/OpenZeppelin/openzeppelin-solidity/pull/1677))
 * `ERC777`: support for the [ERC777 token](https://eips.ethereum.org/EIPS/eip-777), which has multiple improvements over `ERC20` (but is backwards compatible with it) such as built-in burning, a more  straightforward permission system, and optional sender and receiver hooks on transfer (mandatory for contracts!). ([#1684](https://github.com/OpenZeppelin/openzeppelin-solidity/pull/1684))
 * All contracts now have revert reason strings, which give insight into error conditions, and help debug failing transactions. ([#1704](https://github.com/OpenZeppelin/openzeppelin-solidity/pull/1704))

### Improvements
 * Reverted the Solidity version bump done in v2.2.0, setting the minimum compiler version to v0.5.0, to prevent unexpected build breakage. Users are encouraged however to stay on top of new compiler releases, which usually include bugfixes. ([#1729](https://github.com/OpenZeppelin/openzeppelin-solidity/pull/1729))

### Bugfixes
 * `PostDeliveryCrowdsale`: some validations where skipped when paired with other crowdsale flavors, such as `AllowanceCrowdsale`, or `MintableCrowdsale` and `ERC20Capped`, which could cause buyers to not be able to claim their purchased tokens. ([#1721](https://github.com/OpenZeppelin/openzeppelin-solidity/pull/1721))
 * `ERC20._transfer`: the `from` argument was allowed to be the zero address, so it was possible to internally trigger a transfer of 0 tokens from the zero address. This address is not a valid destinatary of transfers, nor can it give or receive allowance, so this behavior was inconsistent. It now reverts. ([#1752](https://github.com/OpenZeppelin/openzeppelin-solidity/pull/1752))

## 2.2.0 (2019-03-14)

### New features
 * `ERC20Snapshot`: create snapshots on demand of the token balances and total supply, to later retrieve and e.g. calculate dividends at a past time. ([#1617](https://github.com/OpenZeppelin/openzeppelin-solidity/pull/1617))
 * `SafeERC20`: `ERC20` contracts with no return value (i.e. that revert on failure) are now supported. ([#1655](https://github.com/OpenZeppelin/openzeppelin-solidity/pull/1655))
 * `ERC20`: added internal `_approve(address owner, address spender, uint256 value)`, allowing derived contracts to set the allowance of arbitrary accounts. ([#1609](https://github.com/OpenZeppelin/openzeppelin-solidity/pull/1609))
 * `ERC20Metadata`: added internal `_setTokenURI(string memory tokenURI)`. ([#1618](https://github.com/OpenZeppelin/openzeppelin-solidity/pull/1618))
 * `TimedCrowdsale`: added internal `_extendTime(uint256 newClosingTime)` as well as `TimedCrowdsaleExtended(uint256 prevClosingTime, uint256 newClosingTime)` event allowing to extend the crowdsale, as long as it hasn't already closed.

### Improvements
 * Upgraded the minimum compiler version to v0.5.2: this removes many Solidity warnings that were false positives. ([#1606](https://github.com/OpenZeppelin/openzeppelin-solidity/pull/1606))
 * `ECDSA`: `recover` no longer accepts malleable signatures (those using upper-range values for `s`, or 0/1 for `v`). ([#1622](https://github.com/OpenZeppelin/openzeppelin-solidity/pull/1622))
 * ``ERC721``'s transfers are now more gas efficient due to removal of unnecessary `SafeMath` calls. ([#1610](https://github.com/OpenZeppelin/openzeppelin-solidity/pull/1610))
 * Fixed variable shadowing issues. ([#1606](https://github.com/OpenZeppelin/openzeppelin-solidity/pull/1606))

### Bugfixes
 * (minor) `SafeERC20`: `safeApprove` wasn't properly checking for a zero allowance when attempting to set a non-zero allowance. ([#1647](https://github.com/OpenZeppelin/openzeppelin-solidity/pull/1647))

### Breaking changes in drafts
 * `TokenMetadata` has been renamed to `ERC20Metadata`. ([#1618](https://github.com/OpenZeppelin/openzeppelin-solidity/pull/1618))
 * The library `Counter` has been renamed to `Counters` and its API has been improved. See an example in `ERC721`, lines [17](https://github.com/OpenZeppelin/openzeppelin-solidity/blob/3cb4a00fce1da76196ac0ac3a0ae9702b99642b5/contracts/token/ERC721/ERC721.sol#L17) and [204](https://github.com/OpenZeppelin/openzeppelin-solidity/blob/3cb4a00fce1da76196ac0ac3a0ae9702b99642b5/contracts/token/ERC721/ERC721.sol#L204). ([#1610](https://github.com/OpenZeppelin/openzeppelin-solidity/pull/1610))

## 2.1.3 (2019-02-26)
 * Backported `SafeERC20.safeApprove` bugfix. ([#1647](https://github.com/OpenZeppelin/openzeppelin-solidity/pull/1647))

## 2.1.2 (2019-01-17)
 * Removed most of the test suite from the npm package, except `PublicRole.behavior.js`, which may be useful to users testing their own `Roles`.

## 2.1.1 (2019-01-04)
 * Version bump to avoid conflict in the npm registry.

## 2.1.0 (2019-01-04)

### New features
 * Now targeting the 0.5.x line of Solidity compilers. For 0.4.24 support, use version 2.0 of OpenZeppelin.
 * `WhitelistCrowdsale`: a crowdsale where only whitelisted accounts (`WhitelistedRole`) can purchase tokens. Adding or removing accounts from the whitelist is done by whitelist admins (`WhitelistAdminRole`). Similar to the pre-2.0 `WhitelistedCrowdsale`. ([#1525](https://github.com/OpenZeppelin/openzeppelin-solidity/pull/1525), [#1589](https://github.com/OpenZeppelin/openzeppelin-solidity/pull/1589))
 * `RefundablePostDeliveryCrowdsale`: replacement for `RefundableCrowdsale` (deprecated, see below) where tokens are only granted once the crowdsale ends (if it meets its goal). ([#1543](https://github.com/OpenZeppelin/openzeppelin-solidity/pull/1543))
 * `PausableCrowdsale`: allows for pausers (`PauserRole`) to pause token purchases. Other crowdsale operations (e.g. withdrawals and refunds, if applicable) are not affected. ([#832](https://github.com/OpenZeppelin/openzeppelin-solidity/pull/832))
 * `ERC20`: `transferFrom` and `_burnFrom ` now emit `Approval` events, to represent the token's state comprehensively through events. ([#1524](https://github.com/OpenZeppelin/openzeppelin-solidity/pull/1524))
 * `ERC721`: added `_burn(uint256 tokenId)`, replacing the similar deprecated function (see below). ([#1550](https://github.com/OpenZeppelin/openzeppelin-solidity/pull/1550))
 * `ERC721`: added `_tokensOfOwner(address owner)`, allowing to internally retrieve the array of an account's owned tokens. ([#1522](https://github.com/OpenZeppelin/openzeppelin-solidity/pull/1522))
 * Crowdsales: all constructors are now `public`, meaning it is not necessary to extend these contracts in order to deploy them. The exception is `FinalizableCrowdsale`, since it is meaningless unless extended. ([#1564](https://github.com/OpenZeppelin/openzeppelin-solidity/pull/1564))
 * `SignedSafeMath`: added overflow-safe operations for signed integers (`int256`). ([#1559](https://github.com/OpenZeppelin/openzeppelin-solidity/pull/1559), [#1588](https://github.com/OpenZeppelin/openzeppelin-solidity/pull/1588))

### Improvements
 * The compiler version required by `Array` was behind the rest of the libray so it was updated to `v0.4.24`. ([#1553](https://github.com/OpenZeppelin/openzeppelin-solidity/pull/1553))
 * Now conforming to a 4-space indentation code style. ([1508](https://github.com/OpenZeppelin/openzeppelin-solidity/pull/1508))
 * `ERC20`: more gas efficient due to removed redundant `require`s. ([#1409](https://github.com/OpenZeppelin/openzeppelin-solidity/pull/1409))
 * `ERC721`: fixed a bug that prevented internal data structures from being properly cleaned, missing potential gas refunds. ([#1539](https://github.com/OpenZeppelin/openzeppelin-solidity/pull/1539) and [#1549](https://github.com/OpenZeppelin/openzeppelin-solidity/pull/1549))
 * `ERC721`: general gas savings on `transferFrom`, `_mint` and `_burn`, due to redudant `require`s and `SSTORE`s. ([#1549](https://github.com/OpenZeppelin/openzeppelin-solidity/pull/1549))

### Bugfixes

### Breaking changes

### Deprecations
 * `ERC721._burn(address owner, uint256 tokenId)`: due to the `owner` parameter being unnecessary. ([#1550](https://github.com/OpenZeppelin/openzeppelin-solidity/pull/1550))
 * `RefundableCrowdsale`: due to trading abuse potential on crowdsales that miss their goal. ([#1543](https://github.com/OpenZeppelin/openzeppelin-solidity/pull/1543))<|MERGE_RESOLUTION|>--- conflicted
+++ resolved
@@ -1,7 +1,5 @@
 # Changelog
 
-<<<<<<< HEAD
-=======
 ## 3.2.0 (unreleased)
 
 ### New features
@@ -16,7 +14,6 @@
 This small change in the way we implemented `ERC20Snapshot` may affect users who are combining this contract with
 other ERC20 flavors, since it no longer overrides `_transfer`, `_mint`, and `_burn`. This can result in having to remove Solidity `override(...)` specifiers in derived contracts for these functions, and to instead have to add it for `_beforeTokenTransfer`. See [Using Hooks](https://docs.openzeppelin.com/contracts/3.x/extending-contracts#using-hooks) in the documentation.
 
->>>>>>> f2fb8cf2
 ## 3.1.0 (2020-06-23)
 
 ### New features
